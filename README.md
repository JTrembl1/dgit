--- conflicted
+++ resolved
@@ -1,4 +1,4 @@
-<<<<<<< HEAD
+
 [![License](http://img.shields.io/:license-mit-blue.svg?style=flat-square)](http://badges.mit-license.org)
 [![Contributor Covenant](https://img.shields.io/badge/Contributor%20Covenant-v2.0%20adopted-ff69b4.svg)](CODE_OF_CONDUCT.md)
 
@@ -38,7 +38,6 @@
 - [License](#license)
 - [Contact](#contact)
 
-
 <!-- GETTING STARTED -->
 ## Getting Started
 With three simple steps you can create a decentralized mirror of your existing github project.
@@ -67,23 +66,10 @@
 If you want to keep your decentralized, shareable git remote in sync with your GitHub repo adding
 a simple github rule as illustrated in [dgit-github-action](https://github.com/quorumcontrol/dgit-github-action) is all it takes.  Once completed your  dgit decentralized shareable remote will always be up to date and ready when you need it.<br>
 
-=======
-## dgit remote helper
-Implements a [git remote helper](https://git-scm.com/docs/git-remote-helpers) that stores repo information in a ChainTree.
-
-### Usage
-Protocol is registered as `dgit`, so origin should look like:
-`git remote add origin dgit://quorumcontrol/dgit`
-
-Replacing `quorumcontrol/dgit` with any repo name
->>>>>>> 85a26da9
-
-
 ### Building
 - Clone this repo.
 - Run `make`. Generates `./dgit` in top level dir.
 
-<<<<<<< HEAD
 <!-- CONTRIBUTING -->
 ## Contributing
 
@@ -105,8 +91,4 @@
 
 Hop into our developer chat on Telegram: https://t.me/joinchat/IhpojEWjbW9Y7_H81Y7rAA
 
-Project Link: [https://github.com/quorumcontrol/dgit](https://github.com/quorumcontrol/dgit)
-=======
-### Installation
-- Run `make install`. Copies `dgit` and `git-remote-dgit` to your $GOPATH/bin dir, so add that to your path if necessary.
->>>>>>> 85a26da9
+Project Link: [https://github.com/quorumcontrol/dgit](https://github.com/quorumcontrol/dgit)